--- conflicted
+++ resolved
@@ -78,9 +78,6 @@
     web_search: Optional[bool] = Field(None, description="Whether to use web search (auto if None)")
     web_results_count: int = Field(3, description="Number of web search results to include")
     enhance_query: bool = Field(True, description="Whether to enhance the query for better retrieval")
-<<<<<<< HEAD
     use_elasticsearch: Optional[bool] = Field(None, description="Whether to use Elasticsearch (auto if None)")
-    hybrid_search: bool = Field(False, description="Whether to combine results from ChromaDB and Elasticsearch")
-=======
-    apply_reranking: bool = Field(True, description="Whether to apply reranking to improve document relevance")
->>>>>>> 0e5145db
+    hybrid_search: bool = Field(True, description="Whether to combine results from ChromaDB and Elasticsearch")
+    apply_reranking: bool = Field(True, description="Whether to apply reranking to improve document relevance")